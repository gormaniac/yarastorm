<<<<<<< HEAD
init {
    $yaralib = $lib.import(gormo.yara.lib)
    $yaraingest = $lib.import(gormo.yara.ingest)
    $rules = $yaralib.get_enabled_rules()
=======
<<<<<<< Updated upstream
=======
init {
    $yaralib = $lib.import(gormo.yara.lib)
    $yaraingest = $lib.import(gormo.yara.ingest)
    $rules = $yaralib.get_enabled_rules($cmdopts.filter)
>>>>>>> be214670
}

if ($node.form() = "file:bytes") {
    // We only want to support sha256 hashes
    +file:bytes:sha256

<<<<<<< HEAD
    for $rule in $rules {

        $sha256 = $node.value().strip("sha256:")
        $retn = $yaralib.match($sha256, $rule)

        if $retn.status {
            if $retn.data {
                $yaraingest.yara_match($rule, $node)
                $lib.print(
                    "it:app:yara:rule={rule} matched file:bytes={sha}",
                    rule=$rule.value(), sha=$sha256
=======
    $sha256 = $node.value().strip("sha256:")

    for $retn in $yaralib.match($sha256, $rules) {

        if $retn.status {
            if $retn.data.matched {
                $yaraingest.yara_match($retn.data.rule, $retn.data.sha256)
                $lib.print(
                    "it:app:yara:rule={rule} matched file:bytes={sha}",
                    rule=$retn.data.rule, sha=$retn.data.sha256
>>>>>>> be214670
                )
            }
            else {
                if $lib.debug {
                    $lib.warn("it:app:yara:rule={rule} did not match file:bytes={sha}",
<<<<<<< HEAD
                        rule=$rule.value(), sha=$sha256
=======
                        rule=$retn.data.rule, sha=$retn.data.sha256
>>>>>>> be214670
                    )
                }
            }
        }
        else {
            $lib.warn(
<<<<<<< HEAD
                "There was an error scanning file:bytes={sha} with it:app:yara:rule={rule}: {err}",
                sha=$sha256, rule=$rule.value(), err=$retn.mesg
            )
        }
    }
}
=======
                "There was an error scanning file:bytes={sha}: {err}",
                sha=$sha256, err=$retn.mesg
            )
        }
    }
}
>>>>>>> Stashed changes
>>>>>>> be214670
<|MERGE_RESOLUTION|>--- conflicted
+++ resolved
@@ -1,35 +1,13 @@
-<<<<<<< HEAD
-init {
-    $yaralib = $lib.import(gormo.yara.lib)
-    $yaraingest = $lib.import(gormo.yara.ingest)
-    $rules = $yaralib.get_enabled_rules()
-=======
-<<<<<<< Updated upstream
-=======
 init {
     $yaralib = $lib.import(gormo.yara.lib)
     $yaraingest = $lib.import(gormo.yara.ingest)
     $rules = $yaralib.get_enabled_rules($cmdopts.filter)
->>>>>>> be214670
 }
 
 if ($node.form() = "file:bytes") {
     // We only want to support sha256 hashes
     +file:bytes:sha256
 
-<<<<<<< HEAD
-    for $rule in $rules {
-
-        $sha256 = $node.value().strip("sha256:")
-        $retn = $yaralib.match($sha256, $rule)
-
-        if $retn.status {
-            if $retn.data {
-                $yaraingest.yara_match($rule, $node)
-                $lib.print(
-                    "it:app:yara:rule={rule} matched file:bytes={sha}",
-                    rule=$rule.value(), sha=$sha256
-=======
     $sha256 = $node.value().strip("sha256:")
 
     for $retn in $yaralib.match($sha256, $rules) {
@@ -40,36 +18,21 @@
                 $lib.print(
                     "it:app:yara:rule={rule} matched file:bytes={sha}",
                     rule=$retn.data.rule, sha=$retn.data.sha256
->>>>>>> be214670
                 )
             }
             else {
                 if $lib.debug {
                     $lib.warn("it:app:yara:rule={rule} did not match file:bytes={sha}",
-<<<<<<< HEAD
-                        rule=$rule.value(), sha=$sha256
-=======
                         rule=$retn.data.rule, sha=$retn.data.sha256
->>>>>>> be214670
                     )
                 }
             }
         }
         else {
             $lib.warn(
-<<<<<<< HEAD
-                "There was an error scanning file:bytes={sha} with it:app:yara:rule={rule}: {err}",
-                sha=$sha256, rule=$rule.value(), err=$retn.mesg
-            )
-        }
-    }
-}
-=======
                 "There was an error scanning file:bytes={sha}: {err}",
                 sha=$sha256, err=$retn.mesg
             )
         }
     }
-}
->>>>>>> Stashed changes
->>>>>>> be214670
+}